{
  "files": [
    "README.md"
  ],
  "imageSize": 100,
  "commit": false,
  "commitType": "docs",
  "commitConvention": "angular",
  "contributors": [
    {
      "login": "Satvik-2727",
      "name": "Mr.Coder",
      "avatar_url": "https://avatars.githubusercontent.com/u/87568817?v=4",
      "profile": "https://github.com/Satvik-2727",
      "contributions": [
        "code"
      ]
    },
    {
<<<<<<< HEAD
      "login": "Scarleyegaming",
      "name": "Saturo",
      "avatar_url": "https://avatars.githubusercontent.com/u/93965392?v=4",
      "profile": "https://github.com/Scarleyegaming",
=======
      "login": "trnxdev",
      "name": "Trnx",
      "avatar_url": "https://avatars.githubusercontent.com/u/94789999?v=4",
      "profile": "https://tiramify.dev",
>>>>>>> ca43dba9
      "contributions": [
        "code"
      ]
    }
  ],
  "contributorsPerLine": 7,
  "skipCi": true,
  "repoType": "github",
  "repoHost": "https://github.com",
  "projectName": "crabby",
  "projectOwner": "Kazooki123"
}<|MERGE_RESOLUTION|>--- conflicted
+++ resolved
@@ -17,17 +17,14 @@
       ]
     },
     {
-<<<<<<< HEAD
       "login": "Scarleyegaming",
       "name": "Saturo",
       "avatar_url": "https://avatars.githubusercontent.com/u/93965392?v=4",
       "profile": "https://github.com/Scarleyegaming",
-=======
       "login": "trnxdev",
       "name": "Trnx",
       "avatar_url": "https://avatars.githubusercontent.com/u/94789999?v=4",
       "profile": "https://tiramify.dev",
->>>>>>> ca43dba9
       "contributions": [
         "code"
       ]
